--- conflicted
+++ resolved
@@ -2,11 +2,7 @@
 edition = "2021"
 
 name = "vsmtp"
-<<<<<<< HEAD
-version = "0.8.4"
-=======
 version = "0.9.0"
->>>>>>> ced6e73e
 license = "GPLv3"
 
 authors = ["Team viridIT <https://viridit.com/>"]
@@ -19,19 +15,6 @@
 [dependencies]
 log = "0.4.14"
 log4rs = { version = "1.0.0" }
-<<<<<<< HEAD
-
-clap = { version = "3.0.4", features = ["derive"] }
-
-libc = "0.2.112"
-socket2 = "0.4.2"
-anyhow = "1.0"
-
-serde = { version = "1.0.133", features = ["derive"] }
-serde_derive = "1.0.133"
-serde_with = { version = "1.11.0", features = ["macros"] }
-serde_json = "1.0.74"
-=======
 
 clap = { version = "3.1.0", features = ["derive"] }
 
@@ -47,47 +30,16 @@
 humantime-serde = "1.0.1"
 
 serde_json = "1.0.78"
->>>>>>> ced6e73e
 toml = "0.5.8"
 
 humantime = "2.1.0"
-<<<<<<< HEAD
-humantime-serde = "1.0.1"
-addr = { version = "0.15.2" }                              # features = ["net"] } # create some issue..
-=======
 
 addr = { version = "0.15.3" }
->>>>>>> ced6e73e
 regex = "1.5.4"
 iprange = "0.6.7"
 ipnet = "2.3.1"
 chrono = "0.4.19"
 
-<<<<<<< HEAD
-rhai = { version = "1.4.0", features = ["unchecked", "sync"] }
-
-# the 0.10 release is more stable than the 0.9 and enable async support.
-lettre = "0.10.0-rc.4"
-trust-dns-resolver = "0.20.3"
-
-async-trait = "0.1.52"
-lazy_static = "1.4"
-
-rustls = { version = "0.20.2", features = ["tls12", "logging"] }
-rustls-pemfile = "0.2.1"
-
-tokio = { version = "1.15.0", features = [
-    "macros",
-    "time",
-    "sync",
-    "net",
-    "io-util",
-    "rt-multi-thread",
-] }
-
-# inactive since Oct. 2020
-users = "0.11"
-=======
 rhai = { version = "1.4.1", features = ["unchecked", "sync", "internals"] }
 
 # the 0.10 release is more stable than the 0.9 and enable async support.
@@ -116,7 +68,6 @@
 wait-timeout = "0.2.0"
 
 semver = "1.0.6"
->>>>>>> ced6e73e
 
 [dev-dependencies]
 criterion = { version = "0.3.5", features = ["async_tokio"] }
