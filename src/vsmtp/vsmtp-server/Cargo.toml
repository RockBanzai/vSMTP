[package]
edition = "2021"

name = "vsmtp-server"
version = "1.4.0-rc.0"
license = "GPL-3.0-only"

rust-version = "1.63.0"

authors = ["Team viridIT <https://viridit.com/>"]
description = "Next-gen MTA. Secured, Faster and Greener"

homepage = "https://github.com/viridIT/vSMTP"
repository = "https://github.com/viridIT/vSMTP"
documentation = "https://docs.rs/crate/vsmtp-server/"

readme = "../../../README.md"
keywords = ["vsmtp", "email", "server", "mail-server", "mail-filter"]
categories = ["network-programming"]

[package.metadata.release]
pre-release-replacements = [
  { file = "Cargo.toml", prerelease = true, search = "common\\]\nversion = .*", replace = "common]\nversion = \"={{version}}\"" },
  { file = "Cargo.toml", prerelease = true, search = "config\\]\nversion = .*", replace = "config]\nversion = \"={{version}}\"" },
  { file = "Cargo.toml", prerelease = true, search = "rule-engine\\]\nversion = .*", replace = "rule-engine]\nversion = \"={{version}}\"" },
  { file = "Cargo.toml", prerelease = true, search = "mail-parser\\]\nversion = .*", replace = "mail-parser]\nversion = \"={{version}}\"" },
  { file = "Cargo.toml", prerelease = true, search = "delivery\\]\nversion = .*", replace = "delivery]\nversion = \"={{version}}\"" },
  { file = "Cargo.toml", prerelease = true, search = "protocol\\]\nversion = .*", replace = "protocol]\nversion = \"={{version}}\"" },
  { file = "Cargo.toml", prerelease = true, search = "vqueue\\]\nversion = .*", replace = "vqueue]\nversion = \"={{version}}\"" },
]

[dependencies.vsmtp-common]
version = "=1.4.0-rc.2"
path = "../vsmtp-common"

[dependencies.vsmtp-config]
version = "=1.4.0-rc.2"
path = "../vsmtp-config"

[dependencies.vsmtp-mail-parser]
version = "=1.4.0-rc.2"
path = "../vsmtp-mail-parser"

[dependencies.vqueue]
version = "=1.4.0-rc.2"
path = "../../vqueue"

[dependencies.vsmtp-protocol]
<<<<<<< HEAD
version = "=1.4.0-rc.1"
=======
version = "=1.4.0-rc.2"
>>>>>>> 81a3290b
path = "../vsmtp-protocol"

[dependencies.vsmtp-delivery]
version = "=1.4.0-rc.2"
path = "../vsmtp-delivery"

[dependencies.vsmtp-rule-engine]
version = "=1.4.0-rc.2"
path = "../vsmtp-rule-engine"

[dependencies]
tracing = { version = "0.1.37", default-features = false, features = [
  "std",
  "attributes",
  "release_max_level_info",
] }
log = { version = "0.4.17", default-features = false, features = [
  "std",
  "release_max_level_info",
] }

async-trait = { version = "0.1.59", default-features = false }
fastrand = { version = "1.8.0", default-features = false }
thiserror = { version = "1.0.37", default-features = false }
strum = { version = "0.24.1", default-features = false, features = [
  "std",
  "derive",
] }
anyhow = { version = "1.0.66", default-features = false, features = ["std"] }

either = { version = "1.8.0", default-features = false, features = [
  "use_std",
  "serde",
] }

tokio-stream = { version = "0.1.11", default-features = false, features = [
  "time",
] }
async-stream = { version = "0.3.3", default-features = false }

futures-util = { version = "0.3.24", default-features = false, features = [
  "async-await",
] }

signal-hook = { version = "0.3.14", default-features = false, features = [
  "iterator",
] }

trust-dns-resolver = { version = "0.22.0", default-features = false }
time = { version = "0.3.17", default-features = false, features = [
  "std",
  "formatting",
  "macros",
] }
lettre = { version = "0.10.0", default-features = false, features = [
  "smtp-transport",
  "builder",
  "tokio1-rustls-tls",
  "tracing",
  "pool",
] }
tokio = { version = "1.22.0", default-features = false, features = [
  "macros",
  "sync",
  "fs",
  "libc",
  "mio",
  "rt-multi-thread",
] }

tokio-rustls = { version = "0.23.4", default-features = false, features = [
  "logging",
  "tls12",
] }
base64 = { version = "0.13.1", default-features = false, features = ["std"] }
rsasl = { version = "=2.0.0-rc.4", default-features = false, features = [
  "provider",
  "config_builder",
  # "registry_static",
  # "scram-sha-1",
  # "scram-sha-2",
  "anonymous",
  # "external",
  # "xoauth2",
  "plain",
  "login",
] }

uuid = { version = "1.2.2", default-features = false, features = [
  "std",
  "v4",
  "fast-rng",
] }

[dev-dependencies]
vsmtp-test = { path = "../vsmtp-test" }
pretty_assertions = "1.3.0"
function_name = "0.3.0"

## Benchmark
criterion = { version = "0.4.0", features = ["async_tokio", "html_reports"] }
iai = "0.1.1"
rand = "0.8.5"

lettre = { version = "0.10.0", default-features = false, features = [
  "smtp-transport",
  "builder",
  "tokio1-rustls-tls",
  "tracing",
] }
rustls-pemfile = { version = "1.0.1", default-features = false }

test-log = { version = "0.2.11", features = ["trace"] }
env_logger = "0.10.0"
tracing-subscriber = { version = "0.3.16", default-features = false, features = [
  "env-filter",
  "fmt",
] }

[[bench]]
name = "receiver2"
harness = false

[[bench]]
name = "iai_receiver"
harness = false
path = "benches/iai/receiver.rs"<|MERGE_RESOLUTION|>--- conflicted
+++ resolved
@@ -46,11 +46,7 @@
 path = "../../vqueue"
 
 [dependencies.vsmtp-protocol]
-<<<<<<< HEAD
-version = "=1.4.0-rc.1"
-=======
 version = "=1.4.0-rc.2"
->>>>>>> 81a3290b
 path = "../vsmtp-protocol"
 
 [dependencies.vsmtp-delivery]
