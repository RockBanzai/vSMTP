/**
 * vSMTP mail transfer agent
 * Copyright (C) 2022 viridIT SAS
 *
 * This program is free software: you can redistribute it and/or modify it under
 * the terms of the GNU General Public License as published by the Free Software
 * Foundation, either version 3 of the License, or any later version.
 *
 *  This program is distributed in the hope that it will be useful, but WITHOUT
 * ANY WARRANTY; without even the implied warranty of MERCHANTABILITY or FITNESS
 * FOR A PARTICULAR PURPOSE.  See the GNU General Public License for more details.
 *
 * You should have received a copy of the GNU General Public License along with
 * this program. If not, see https://www.gnu.org/licenses/.
 *
**/
mod actions;
<<<<<<< HEAD
mod connect;
mod helo;
mod mail;
mod object_parsing;
mod r_lookup;
mod rcpt;
mod users;
=======
mod email;
mod engine;
mod rules;
mod types;
>>>>>>> ced6e73e

pub mod helpers {
<<<<<<< HEAD
    use crate::{
        config::{get_logger_config, server_config::ServerConfig},
        resolver::DataEndResolver,
        rules::rule_engine::{RhaiEngine, Status, DEFAULT_SCOPE, RHAI_ENGINE},
        test_helpers::test_receiver,
    };
    use std::{panic, sync::Once};

    static INIT: Once = Once::new();

    /// the rule engine uses a special architecture using a static variable
    /// to optimize performances. thus, it is difficult to test.
    /// this function wraps a test routine to reset the rule engine
    /// for each test and execute tests in a defined order.
    ///
    /// run_engine_test takes the sources path `src_path` of the script used
    /// to reset the engine, `users` needed to run the test successfully,
    /// using the *users* crate, and the `test` body.
    pub fn run_engine_test<F>(src_path: &str, users: users::mock::MockUsers, test: F)
    where
        F: Fn() + panic::RefUnwindSafe,
    {
        // re-initialize the engine.
        *RHAI_ENGINE.write().unwrap() = RhaiEngine::new(src_path, users)
            .unwrap_or_else(|error| panic!("couldn't initialize the engine for a test: {}", error));

        // getting a reader on the engine.
        let reader = RHAI_ENGINE
            .read()
            .expect("couldn't acquire the rhai engine for a test initialization");

        // evaluating scripts to parse objects and rules.
        reader
            .context
            .eval_ast_with_scope::<Status>(&mut DEFAULT_SCOPE.clone(), &reader.ast)
            .expect("could not initialize the rule engine");

        // execute the test.
        test()
    }

    /// the rule engine uses a special architecture using a static variable
    /// to optimize performances. thus, it is difficult to test.
    /// this function wraps emulates the behavior of vsmtp's state machine
    /// while using a fresh rule engine for every tests.
    ///
    /// it takes the sources (`src_path`) and configuration (`config_path`) paths of the script used
    /// to reset the engine, `users` needed to run the test successfully,
    /// (using the *users* crate) the commands to send to the state machine
    /// and the expected output of the server.
    pub async fn run_integration_engine_test<T: DataEndResolver>(
        address: &str,
        resolver: T,
        src_path: &str,
        config_path: &str,
        users: users::mock::MockUsers,
        smtp_input: &[u8],
        expected_output: &[u8],
    ) -> anyhow::Result<()> {
        let mut config: ServerConfig = toml::from_str(
            &std::fs::read_to_string(config_path).expect("failed to read config from file"),
        )
        .unwrap();
        config.prepare();

        // init logs once.
        INIT.call_once(|| {
            log4rs::init_config(
                get_logger_config(&config).expect("couldn't initialize logs for a test"),
            )
            .expect("couldn't initialize logs for a test");
        });

        // re-initialize the engine.
        *RHAI_ENGINE.write().unwrap() = RhaiEngine::new(src_path, users)
            .unwrap_or_else(|error| panic!("couldn't initialize the engine for a test: {}", error));

        // getting a reader on the engine.
        let reader = RHAI_ENGINE
            .read()
            .expect("couldn't acquire the rhai engine for a test initialization");

        // evaluating scripts to parse objects and rules.
        reader
            .context
            .eval_ast_with_scope::<Status>(&mut DEFAULT_SCOPE.clone(), &reader.ast)
            .expect("failed to run the rule engine");

        test_receiver(
            address,
            std::sync::Arc::new(tokio::sync::Mutex::new(resolver)),
            smtp_input,
            expected_output,
            std::sync::Arc::new(config),
        )
        .await
=======
    use crate::config::server_config::ServerConfig;

    use crate::rules::rule_engine::RuleState;

    pub(super) fn get_default_state() -> RuleState<'static> {
        let config = ServerConfig::builder()
            .with_version_str("<1.0.0")
            .unwrap()
            .with_rfc_port("test.server.com", "foo", "foo", None)
            .without_log()
            .without_smtps()
            .with_default_smtp()
            .with_delivery("./tmp/delivery", crate::collection! {})
            .with_rules("./tmp/nothing", vec![])
            .with_default_reply_codes()
            .build()
            .expect("could not build the default rule state");

        RuleState::new(&config)
>>>>>>> ced6e73e
    }
}<|MERGE_RESOLUTION|>--- conflicted
+++ resolved
@@ -15,120 +15,12 @@
  *
 **/
 mod actions;
-<<<<<<< HEAD
-mod connect;
-mod helo;
-mod mail;
-mod object_parsing;
-mod r_lookup;
-mod rcpt;
-mod users;
-=======
 mod email;
 mod engine;
 mod rules;
 mod types;
->>>>>>> ced6e73e
 
 pub mod helpers {
-<<<<<<< HEAD
-    use crate::{
-        config::{get_logger_config, server_config::ServerConfig},
-        resolver::DataEndResolver,
-        rules::rule_engine::{RhaiEngine, Status, DEFAULT_SCOPE, RHAI_ENGINE},
-        test_helpers::test_receiver,
-    };
-    use std::{panic, sync::Once};
-
-    static INIT: Once = Once::new();
-
-    /// the rule engine uses a special architecture using a static variable
-    /// to optimize performances. thus, it is difficult to test.
-    /// this function wraps a test routine to reset the rule engine
-    /// for each test and execute tests in a defined order.
-    ///
-    /// run_engine_test takes the sources path `src_path` of the script used
-    /// to reset the engine, `users` needed to run the test successfully,
-    /// using the *users* crate, and the `test` body.
-    pub fn run_engine_test<F>(src_path: &str, users: users::mock::MockUsers, test: F)
-    where
-        F: Fn() + panic::RefUnwindSafe,
-    {
-        // re-initialize the engine.
-        *RHAI_ENGINE.write().unwrap() = RhaiEngine::new(src_path, users)
-            .unwrap_or_else(|error| panic!("couldn't initialize the engine for a test: {}", error));
-
-        // getting a reader on the engine.
-        let reader = RHAI_ENGINE
-            .read()
-            .expect("couldn't acquire the rhai engine for a test initialization");
-
-        // evaluating scripts to parse objects and rules.
-        reader
-            .context
-            .eval_ast_with_scope::<Status>(&mut DEFAULT_SCOPE.clone(), &reader.ast)
-            .expect("could not initialize the rule engine");
-
-        // execute the test.
-        test()
-    }
-
-    /// the rule engine uses a special architecture using a static variable
-    /// to optimize performances. thus, it is difficult to test.
-    /// this function wraps emulates the behavior of vsmtp's state machine
-    /// while using a fresh rule engine for every tests.
-    ///
-    /// it takes the sources (`src_path`) and configuration (`config_path`) paths of the script used
-    /// to reset the engine, `users` needed to run the test successfully,
-    /// (using the *users* crate) the commands to send to the state machine
-    /// and the expected output of the server.
-    pub async fn run_integration_engine_test<T: DataEndResolver>(
-        address: &str,
-        resolver: T,
-        src_path: &str,
-        config_path: &str,
-        users: users::mock::MockUsers,
-        smtp_input: &[u8],
-        expected_output: &[u8],
-    ) -> anyhow::Result<()> {
-        let mut config: ServerConfig = toml::from_str(
-            &std::fs::read_to_string(config_path).expect("failed to read config from file"),
-        )
-        .unwrap();
-        config.prepare();
-
-        // init logs once.
-        INIT.call_once(|| {
-            log4rs::init_config(
-                get_logger_config(&config).expect("couldn't initialize logs for a test"),
-            )
-            .expect("couldn't initialize logs for a test");
-        });
-
-        // re-initialize the engine.
-        *RHAI_ENGINE.write().unwrap() = RhaiEngine::new(src_path, users)
-            .unwrap_or_else(|error| panic!("couldn't initialize the engine for a test: {}", error));
-
-        // getting a reader on the engine.
-        let reader = RHAI_ENGINE
-            .read()
-            .expect("couldn't acquire the rhai engine for a test initialization");
-
-        // evaluating scripts to parse objects and rules.
-        reader
-            .context
-            .eval_ast_with_scope::<Status>(&mut DEFAULT_SCOPE.clone(), &reader.ast)
-            .expect("failed to run the rule engine");
-
-        test_receiver(
-            address,
-            std::sync::Arc::new(tokio::sync::Mutex::new(resolver)),
-            smtp_input,
-            expected_output,
-            std::sync::Arc::new(config),
-        )
-        .await
-=======
     use crate::config::server_config::ServerConfig;
 
     use crate::rules::rule_engine::RuleState;
@@ -148,6 +40,5 @@
             .expect("could not build the default rule state");
 
         RuleState::new(&config)
->>>>>>> ced6e73e
     }
 }